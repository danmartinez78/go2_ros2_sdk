# Copyright (c) 2024, RoboVerse community
#
# Redistribution and use in source and binary forms, with or without
# modification, are permitted provided that the following conditions are met:
#
# 1. Redistributions of source code must retain the above copyright notice, this
#    list of conditions and the following disclaimer.
#
# 2. Redistributions in binary form must reproduce the above copyright notice,
#    this list of conditions and the following disclaimer in the documentation
#    and/or other materials provided with the distribution.
#
# THIS SOFTWARE IS PROVIDED BY THE COPYRIGHT HOLDERS AND CONTRIBUTORS "AS IS"
# AND ANY EXPRESS OR IMPLIED WARRANTIES, INCLUDING, BUT NOT LIMITED TO, THE
# IMPLIED WARRANTIES OF MERCHANTABILITY AND FITNESS FOR A PARTICULAR PURPOSE ARE
# DISCLAIMED. IN NO EVENT SHALL THE COPYRIGHT HOLDER OR CONTRIBUTORS BE LIABLE
# FOR ANY DIRECT, INDIRECT, INCIDENTAL, SPECIAL, EXEMPLARY, OR CONSEQUENTIAL
# DAMAGES (INCLUDING, BUT NOT LIMITED TO, PROCUREMENT OF SUBSTITUTE GOODS OR
# SERVICES; LOSS OF USE, DATA, OR PROFITS; OR BUSINESS INTERRUPTION) HOWEVER
# CAUSED AND ON ANY THEORY OF LIABILITY, WHETHER IN CONTRACT, STRICT LIABILITY,
# OR TORT (INCLUDING NEGLIGENCE OR OTHERWISE) ARISING IN ANY WAY OUT OF THE USE
# OF THIS SOFTWARE, EVEN IF ADVISED OF THE POSSIBILITY OF SUCH DAMAGE.


import json
import logging
import os
import threading
import asyncio

from aiortc import MediaStreamTrack
from cv_bridge import CvBridge


from scripts.go2_constants import ROBOT_CMD, RTC_TOPIC
from scripts.go2_func import gen_command, gen_mov_command
from scripts.go2_lidar_decoder import update_meshes_for_cloud2
from scripts.go2_math import get_robot_joints
from scripts.go2_camerainfo import load_camera_info
from scripts.webrtc_driver import Go2Connection

import rclpy
from rclpy.node import Node
from rclpy.qos import QoSProfile, QoSHistoryPolicy, QoSReliabilityPolicy
from rclpy.qos_overriding_options import QoSOverridingOptions

from tf2_ros import TransformBroadcaster
from geometry_msgs.msg import Twist, TransformStamped, PoseStamped
from go2_interfaces.msg import Go2State, IMU
from unitree_go.msg import LowState, VoxelMapCompressed, WebRtcReq
from sensor_msgs.msg import PointCloud2, PointField, JointState, Joy
from sensor_msgs_py import point_cloud2
from std_msgs.msg import Header
from nav_msgs.msg import Odometry
from sensor_msgs.msg import Image, CameraInfo


logging.basicConfig(level=logging.WARN)
logger = logging.getLogger(__name__)
logger.setLevel(logging.INFO)


class RobotBaseNode(Node):

    def __init__(self):
        super().__init__('go2_driver_node')

        self.declare_parameter('robot_ip', os.getenv(
            'ROBOT_IP', os.getenv('GO2_IP')))
        self.declare_parameter('token', os.getenv(
            'ROBOT_TOKEN', os.getenv('GO2_TOKEN', '')))
        self.declare_parameter('conn_type', os.getenv(
            'CONN_TYPE', os.getenv('CONN_TYPE', '')))
        self.declare_parameter('enable_video', True)
        self.declare_parameter('decode_lidar', True)
        self.declare_parameter('publish_raw_voxel', False)

        self.robot_ip = self.get_parameter(
            'robot_ip').get_parameter_value().string_value
        self.token = self.get_parameter(
            'token').get_parameter_value().string_value
        self.robot_ip_lst = self.robot_ip.replace(" ", "").split(",")
        self.conn_type = self.get_parameter(
            'conn_type').get_parameter_value().string_value
        self.enable_video = self.get_parameter(
            'enable_video').get_parameter_value().bool_value
        self.decode_lidar = self.get_parameter(
            'decode_lidar').get_parameter_value().bool_value
        self.publish_raw_voxel = self.get_parameter(
            'publish_raw_voxel').get_parameter_value().bool_value

        self.conn_mode = "single" if len(self.robot_ip_lst) == 1 else "multi"

        self.get_logger().info(f"Received ip list: {self.robot_ip_lst}")
        self.get_logger().info(f"Connection type is {self.conn_type}")
        self.get_logger().info(f"Connection mode is {self.conn_mode}")
        self.get_logger().info(f"Enable video is {self.enable_video}")
        self.get_logger().info(f"Decode lidar is {self.decode_lidar}")
        self.get_logger().info(f"Publish raw voxel is {self.publish_raw_voxel}")

        self.conn = {}
        qos_profile = QoSProfile(depth=10)
        best_effort_qos = QoSProfile(
            reliability=QoSReliabilityPolicy.BEST_EFFORT,
            history=QoSHistoryPolicy.KEEP_LAST,
            depth=1
        )

        self.joint_pub = []
        self.go2_state_pub = []
        self.go2_lidar_pub = []
        self.go2_odometry_pub = []
        self.imu_pub = []
        self.img_pub = []
        self.camera_info_pub = []
        self.voxel_pub = []
        self.webrtc_msgs = asyncio.Queue()

        if self.conn_mode == 'single':
            self.joint_pub.append(self.create_publisher(
                JointState, 'joint_states', qos_profile))
            self.go2_state_pub.append(self.create_publisher(
                Go2State, 'go2_states', qos_profile))
            self.go2_lidar_pub.append(self.create_publisher(
                PointCloud2,
                'point_cloud2',
                best_effort_qos,
                qos_overriding_options=QoSOverridingOptions.with_default_policies()))
            self.go2_odometry_pub.append(
                self.create_publisher(Odometry, 'odom', qos_profile))
            self.imu_pub.append(self.create_publisher(IMU, 'imu', qos_profile))
            if self.enable_video:
                self.img_pub.append(self.create_publisher(
                    Image,
                    'camera/image_raw',
                    best_effort_qos,
                    qos_overriding_options=QoSOverridingOptions.with_default_policies()))
                self.camera_info_pub.append(self.create_publisher(
                    CameraInfo,
                    'camera/camera_info',
                    best_effort_qos,
                    qos_overriding_options=QoSOverridingOptions.with_default_policies()))
            if self.publish_raw_voxel:
                self.voxel_pub.append(self.create_publisher(VoxelMapCompressed,
                                                            '/utlidar/voxel_map_compressed',
                                                            best_effort_qos))

        else:
            for i in range(len(self.robot_ip_lst)):
                self.joint_pub.append(self.create_publisher(
                    JointState, f'robot{i}/joint_states', qos_profile))
                self.go2_state_pub.append(self.create_publisher(
                    Go2State, f'robot{i}/go2_states', qos_profile))
                self.go2_lidar_pub.append(
                    self.create_publisher(
                        PointCloud2,
                        f'robot{i}/point_cloud2',
                        best_effort_qos,
                        qos_overriding_options=QoSOverridingOptions.with_default_policies()))
                self.go2_odometry_pub.append(self.create_publisher(
                    Odometry, f'robot{i}/odom', qos_profile))
                self.imu_pub.append(self.create_publisher(
                    IMU, f'robot{i}/imu', qos_profile))
                if self.enable_video:
                    self.img_pub.append(self.create_publisher(
                        Image,
                        f'robot{i}/camera/image_raw',
                        best_effort_qos,
                        qos_overriding_options=QoSOverridingOptions.with_default_policies()))
                    self.camera_info_pub.append(
                        self.create_publisher(
                            CameraInfo,
                            f'robot{i}/camera/camera_info',
                            best_effort_qos,
                            qos_overriding_options=QoSOverridingOptions.with_default_policies()))
                if self.publish_raw_voxel:
                    self.voxel_pub.append(
                        self.create_publisher(
                            VoxelMapCompressed, f'robot{i}/utlidar/voxel_map_compressed',
                            best_effort_qos))

        self.broadcaster = TransformBroadcaster(self, qos=qos_profile)

        self.bridge = CvBridge()
        self.camera_info = load_camera_info()

        self.robot_cmd_vel = {}
        self.robot_odom = {}
        self.robot_low_cmd = {}
        self.robot_sport_state = {}
        self.robot_lidar = {}
        self.webrtc_msgs = asyncio.Queue()

        self.joy_state = Joy()

        if self.conn_mode == 'single':
            self.create_subscription(
                Twist,
                'cmd_vel_out',
                lambda msg: self.cmd_vel_cb(msg, "0"),
                qos_profile)
            self.create_subscription(
                WebRtcReq,
                'webrtc_req',
                lambda msg: self.webrtc_req_cb(msg, "0"),
                qos_profile)
        else:
            for i in range(len(self.robot_ip_lst)):
                self.create_subscription(
                    Twist,
                    f'robot{str(i)}/cmd_vel_out',
                    lambda msg: self.cmd_vel_cb(msg, str(i)),
                    qos_profile)
                self.create_subscription(
                    WebRtcReq,
                    f'robot{str(i)}/webrtc_req',
                    lambda msg: self.webrtc_req_cb(msg, str(i)),
                    qos_profile)

        self.create_subscription(
            Joy,
            'joy',
            self.joy_cb,
            qos_profile)

        # Support for CycloneDDS (EDU version via ethernet)
        if self.conn_type == 'cyclonedds':
            self.create_subscription(
                LowState,
                'lowstate',
                self.publish_joint_state_cyclonedds,
                qos_profile)

            self.create_subscription(
                PoseStamped,
                '/utlidar/robot_pose',
                self.publish_body_poss_cyclonedds,
                qos_profile)

            self.create_subscription(
                PointCloud2,
                '/utlidar/cloud',
                self.publish_lidar_cyclonedds,
                qos_profile)

        self.timer = self.create_timer(0.1, self.timer_callback)
        self.timer_lidar = self.create_timer(0.5, self.timer_callback_lidar)

    def timer_callback(self):
        if self.conn_type == 'webrtc':
            self.publish_odom_webrtc()
            self.publish_odom_topic_webrtc()
            self.publish_robot_state_webrtc()
            self.publish_joint_state_webrtc()

    def timer_callback_lidar(self):
        if self.conn_type == 'webrtc' and self.decode_lidar:
            self.publish_lidar_webrtc()

        # Publish raw voxel data
        if self.conn_type == 'webrtc' and self.publish_raw_voxel:
            self.publish_voxel_webrtc()

    def cmd_vel_cb(self, msg, robot_num):
        x = msg.linear.x
        y = msg.linear.y
        z = msg.angular.z

        # Allow omni-directional movement
        if x != 0.0 or y != 0.0 or z != 0.0:
            self.robot_cmd_vel[robot_num] = gen_mov_command(
                round(x, 2), round(y, 2), round(z, 2))

    def webrtc_req_cb(self, msg, robot_num):
        payload = gen_command(msg.api_id, msg.parameter, msg.topic)
<<<<<<< HEAD
        self.get_logger().debug(f"Received WebRTC request: {payload}")
=======
>>>>>>> 8ed41647
        self.webrtc_msgs.put_nowait(payload)

    def joy_cb(self, msg):
        self.joy_state = msg

    def publish_body_poss_cyclonedds(self, msg):
        odom_trans = TransformStamped()
        odom_trans.header.stamp = self.get_clock().now().to_msg()
        odom_trans.header.frame_id = 'odom'
        odom_trans.child_frame_id = "robot0/base_link"
        odom_trans.transform.translation.x = msg.pose.position.x
        odom_trans.transform.translation.y = msg.pose.position.y
        odom_trans.transform.translation.z = msg.pose.position.z + 0.07
        odom_trans.transform.rotation.x = msg.pose.orientation.x
        odom_trans.transform.rotation.y = msg.pose.orientation.y
        odom_trans.transform.rotation.z = msg.pose.orientation.z
        odom_trans.transform.rotation.w = msg.pose.orientation.w
        self.broadcaster.sendTransform(odom_trans)

    def publish_joint_state_cyclonedds(self, msg):
        joint_state = JointState()
        joint_state.header.stamp = self.get_clock().now().to_msg()
        joint_state.name = [
            'robot0/FL_hip_joint', 'robot0/FL_thigh_joint', 'robot0/FL_calf_joint',
            'robot0/FR_hip_joint', 'robot0/FR_thigh_joint', 'robot0/FR_calf_joint',
            'robot0/RL_hip_joint', 'robot0/RL_thigh_joint', 'robot0/RL_calf_joint',
            'robot0/RR_hip_joint', 'robot0/RR_thigh_joint', 'robot0/RR_calf_joint',
        ]
        joint_state.position = [
            msg.motor_state[3].q, msg.motor_state[4].q, msg.motor_state[5].q,
            msg.motor_state[0].q, msg.motor_state[1].q, msg.motor_state[2].q,
            msg.motor_state[9].q, msg.motor_state[10].q, msg.motor_state[11].q,
            msg.motor_state[6].q, msg.motor_state[7].q, msg.motor_state[8].q,
        ]
        self.joint_pub[0].publish(joint_state)

    def publish_lidar_cyclonedds(self, msg):
        msg.header = Header(frame_id="robot0/radar")
        msg.header.stamp = self.get_clock().now().to_msg()
        self.go2_lidar_pub[0].publish(msg)

    def joy_cmd(self, robot_num):
        if robot_num in self.conn and robot_num in self.robot_cmd_vel and self.robot_cmd_vel[
                robot_num] is not None:
            self.get_logger().info("Move")
            self.conn[robot_num].data_channel.send(
                self.robot_cmd_vel[robot_num])
            self.robot_cmd_vel[robot_num] = None

        if robot_num in self.conn and self.joy_state.buttons and self.joy_state.buttons[1]:
            self.get_logger().info("Stand down")
            stand_down_cmd = gen_command(ROBOT_CMD["StandDown"])
            self.conn[robot_num].data_channel.send(stand_down_cmd)

        if robot_num in self.conn and self.joy_state.buttons and self.joy_state.buttons[0]:
            self.get_logger().info("Stand up")
            stand_up_cmd = gen_command(ROBOT_CMD["StandUp"])
            self.conn[robot_num].data_channel.send(stand_up_cmd)
            move_cmd = gen_command(ROBOT_CMD['BalanceStand'])
            self.conn[robot_num].data_channel.send(move_cmd)

    def on_validated(self, robot_num):
        if robot_num in self.conn:
            for topic in RTC_TOPIC.values():
                self.conn[robot_num].data_channel.send(
                    json.dumps({"type": "subscribe", "topic": topic}))

    async def on_video_frame(self, track: MediaStreamTrack, robot_num):
        logger.info(f"Video frame received for robot {robot_num}")

        while True:
            frame = await track.recv()
            img = frame.to_ndarray(format="bgr24")

            logger.debug(
                f"Shape: {img.shape}, Dimensions: {img.ndim}, Type: {img.dtype}, Size: {img.size}")

            # Convert the OpenCV image to ROS Image message
            ros_image = self.bridge.cv2_to_imgmsg(img, encoding="bgr8")
            ros_image.header.stamp = self.get_clock().now().to_msg()

            # Set the timestamp for both image and camera info
            camera_info = self.camera_info
            camera_info.header.stamp = ros_image.header.stamp

            if self.conn_mode == 'single':
                camera_info.header.frame_id = 'front_camera'
                ros_image.header.frame_id = 'front_camera'
            else:
                camera_info.header.frame_id = f'robot{str(robot_num)}/front_camera'
                ros_image.header.frame_id = f'robot{str(robot_num)}/front_camera'

            # Publish image and camera info
            self.img_pub[robot_num].publish(ros_image)
            self.camera_info_pub[robot_num].publish(camera_info)
            asyncio.sleep(0)

    def on_data_channel_message(self, _, msg, robot_num):

        if msg.get('topic') == RTC_TOPIC["ULIDAR_ARRAY"]:
            self.robot_lidar[robot_num] = msg

        if msg.get('topic') == RTC_TOPIC['ROBOTODOM']:
            self.robot_odom[robot_num] = msg

        if msg.get('topic') == RTC_TOPIC['LF_SPORT_MOD_STATE']:
            self.robot_sport_state[robot_num] = msg

        if msg.get('topic') == RTC_TOPIC['LOW_STATE']:
            self.robot_low_cmd[robot_num] = msg

    def publish_odom_webrtc(self):
        for i in range(len(self.robot_odom)):
            if self.robot_odom[str(i)]:
                odom_trans = TransformStamped()
                odom_trans.header.stamp = self.get_clock().now().to_msg()
                odom_trans.header.frame_id = 'odom'

                if self.conn_mode == 'single':
                    odom_trans.child_frame_id = "base_link"
                else:
                    odom_trans.child_frame_id = f"robot{str(i)}/base_link"

                odom_trans.transform.translation.x = self.robot_odom[str(
                    i)]['data']['pose']['position']['x']
                odom_trans.transform.translation.y = self.robot_odom[str(
                    i)]['data']['pose']['position']['y']
                odom_trans.transform.translation.z = self.robot_odom[str(
                    i)]['data']['pose']['position']['z'] + 0.07
                odom_trans.transform.rotation.x = self.robot_odom[str(
                    i)]['data']['pose']['orientation']['x']
                odom_trans.transform.rotation.y = self.robot_odom[str(
                    i)]['data']['pose']['orientation']['y']
                odom_trans.transform.rotation.z = self.robot_odom[str(
                    i)]['data']['pose']['orientation']['z']
                odom_trans.transform.rotation.w = self.robot_odom[str(
                    i)]['data']['pose']['orientation']['w']
                self.broadcaster.sendTransform(odom_trans)

    def publish_odom_topic_webrtc(self):
        for i in range(len(self.robot_odom)):
            if self.robot_odom[str(i)]:
                odom_msg = Odometry()
                odom_msg.header.stamp = self.get_clock().now().to_msg()
                odom_msg.header.frame_id = 'odom'

                if self.conn_mode == 'single':
                    odom_msg.child_frame_id = "base_link"

                else:
                    odom_msg.child_frame_id = f"robot{str(i)}/base_link"

                odom_msg.pose.pose.position.x = self.robot_odom[str(
                    i)]['data']['pose']['position']['x']
                odom_msg.pose.pose.position.y = self.robot_odom[str(
                    i)]['data']['pose']['position']['y']
                odom_msg.pose.pose.position.z = self.robot_odom[str(
                    i)]['data']['pose']['position']['z'] + 0.07
                odom_msg.pose.pose.orientation.x = self.robot_odom[str(
                    i)]['data']['pose']['orientation']['x']
                odom_msg.pose.pose.orientation.y = self.robot_odom[str(
                    i)]['data']['pose']['orientation']['y']
                odom_msg.pose.pose.orientation.z = self.robot_odom[str(
                    i)]['data']['pose']['orientation']['z']
                odom_msg.pose.pose.orientation.w = self.robot_odom[str(
                    i)]['data']['pose']['orientation']['w']
                self.go2_odometry_pub[i].publish(odom_msg)

    def publish_lidar_webrtc(self):
        for i in range(len(self.robot_lidar)):
            if self.robot_lidar[str(i)]:
                points = update_meshes_for_cloud2(
                    self.robot_lidar[str(i)]["decoded_data"]["positions"],
                    self.robot_lidar[str(i)]["decoded_data"]["uvs"],
                    self.robot_lidar[str(i)]['data']['resolution'],
                    self.robot_lidar[str(i)]['data']['origin'],
                    0
                )
                point_cloud = PointCloud2()
                point_cloud.header = Header(frame_id="odom")
                point_cloud.header.stamp = self.get_clock().now().to_msg()
                fields = [
                    PointField(name='x', offset=0,
                               datatype=PointField.FLOAT32, count=1),
                    PointField(name='y', offset=4,
                               datatype=PointField.FLOAT32, count=1),
                    PointField(name='z', offset=8,
                               datatype=PointField.FLOAT32, count=1),
                    PointField(name='intensity', offset=12,
                               datatype=PointField.FLOAT32, count=1),
                ]
                point_cloud = point_cloud2.create_cloud(
                    point_cloud.header, fields, points)
                self.go2_lidar_pub[i].publish(point_cloud)

    def publish_voxel_webrtc(self):
        for i in range(len(self.robot_lidar)):
            if self.robot_lidar[str(i)]:
                voxel_msg = VoxelMapCompressed()
                voxel_msg.stamp = self.robot_lidar[str(i)]['data']['stamp']
                voxel_msg.frame_id = 'odom'

                # Example data: {"type":"msg","topic":"rt/utlidar/voxel_map_compressed",
                # "data":{"stamp":1.709106e+09,"frame_id":"odom","resolution":0.050000,
                # "src_size":77824,"origin":[1.675000,5.325000,-0.575000],"width":[128,128,38]}}
                voxel_msg.resolution = self.robot_lidar[str(i)]['data']['resolution']
                voxel_msg.origin = self.robot_lidar[str(i)]['data']['origin']
                voxel_msg.width = self.robot_lidar[str(i)]['data']['width']
                voxel_msg.src_size = self.robot_lidar[str(i)]['data']['src_size']
                voxel_msg.data = self.robot_lidar[str(i)]['compressed_data']

                self.voxel_pub[i].publish(voxel_msg)

    def publish_joint_state_webrtc(self):

        for i in range(len(self.robot_sport_state)):
            if self.robot_sport_state[str(i)]:
                joint_state = JointState()
                joint_state.header.stamp = self.get_clock().now().to_msg()

                fl_foot_pos_array = [
                    self.robot_sport_state[str(
                        i)]["data"]["foot_position_body"][3],
                    self.robot_sport_state[str(
                        i)]["data"]["foot_position_body"][4],
                    self.robot_sport_state[str(
                        i)]["data"]["foot_position_body"][5]
                ]

                FL_hip_joint, FL_thigh_joint, FL_calf_joint = get_robot_joints(
                    fl_foot_pos_array,
                    0
                )

                fr_foot_pos_array = [
                    self.robot_sport_state[str(
                        i)]["data"]["foot_position_body"][0],
                    self.robot_sport_state[str(
                        i)]["data"]["foot_position_body"][1],
                    self.robot_sport_state[str(
                        i)]["data"]["foot_position_body"][2]
                ]

                FR_hip_joint, FR_thigh_joint, FR_calf_joint = get_robot_joints(
                    fr_foot_pos_array,
                    1
                )

                rl_foot_pos_array = [
                    self.robot_sport_state[str(
                        i)]["data"]["foot_position_body"][9],
                    self.robot_sport_state[str(
                        i)]["data"]["foot_position_body"][10],
                    self.robot_sport_state[str(
                        i)]["data"]["foot_position_body"][11]
                ]

                RL_hip_joint, RL_thigh_joint, RL_calf_joint = get_robot_joints(
                    rl_foot_pos_array,
                    2
                )

                rr_foot_pos_array = [
                    self.robot_sport_state[str(
                        i)]["data"]["foot_position_body"][6],
                    self.robot_sport_state[str(
                        i)]["data"]["foot_position_body"][7],
                    self.robot_sport_state[str(
                        i)]["data"]["foot_position_body"][8]
                ]

                RR_hip_joint, RR_thigh_joint, RR_calf_joint = get_robot_joints(
                    rr_foot_pos_array,
                    3
                )

                if self.conn_mode == 'single':
                    joint_state.name = [
                        'FL_hip_joint', 'FL_thigh_joint', 'FL_calf_joint',
                        'FR_hip_joint', 'FR_thigh_joint', 'FR_calf_joint',
                        'RL_hip_joint', 'RL_thigh_joint', 'RL_calf_joint',
                        'RR_hip_joint', 'RR_thigh_joint', 'RR_calf_joint',
                    ]
                else:
                    joint_state.name = [
                        f'robot{str(i)}/FL_hip_joint', f'robot{str(i)}/FL_thigh_joint',
                        f'robot{str(i)}/FL_calf_joint', f'robot{str(i)}/FR_hip_joint',
                        f'robot{str(i)}/FR_thigh_joint', f'robot{str(i)}/FR_calf_joint',
                        f'robot{str(i)}/RL_hip_joint', f'robot{str(i)}/RL_thigh_joint',
                        f'robot{str(i)}/RL_calf_joint', f'robot{str(i)}/RR_hip_joint',
                        f'robot{str(i)}/RR_thigh_joint', f'robot{str(i)}/RR_calf_joint']

                joint_state.position = [
                    FL_hip_joint, FL_thigh_joint, FL_calf_joint,
                    FR_hip_joint, FR_thigh_joint, FR_calf_joint,
                    RL_hip_joint, RL_thigh_joint, RL_calf_joint,
                    RR_hip_joint, RR_thigh_joint, RR_calf_joint,
                ]
                self.joint_pub[i].publish(joint_state)

    def publish_webrtc_commands(self, robot_num):
        while True:
            try:
                message = self.webrtc_msgs.get_nowait()
                try:
                    self.conn[robot_num].data_channel.send(message)
                finally:
                    self.webrtc_msgs.task_done()
            except asyncio.QueueEmpty:
                break

    def publish_robot_state_webrtc(self):
        for i in range(len(self.robot_sport_state)):
            if self.robot_sport_state[str(i)]:
                go2_state = Go2State()
                go2_state.mode = self.robot_sport_state[str(i)]["data"]["mode"]
                go2_state.progress = self.robot_sport_state[str(
                    i)]["data"]["progress"]
                go2_state.gait_type = self.robot_sport_state[str(
                    i)]["data"]["gait_type"]
                go2_state.position = list(
                    map(float, self.robot_sport_state[str(i)]["data"]["position"]))
                go2_state.body_height = float(
                    self.robot_sport_state[str(i)]["data"]["body_height"])
                go2_state.velocity = self.robot_sport_state[str(
                    i)]["data"]["velocity"]
                go2_state.range_obstacle = list(
                    map(float, self.robot_sport_state[str(i)]["data"]["range_obstacle"]))
                go2_state.foot_force = self.robot_sport_state[str(
                    i)]["data"]["foot_force"]
                go2_state.foot_position_body = list(
                    map(float, self.robot_sport_state[str(i)]["data"]["foot_position_body"]))
                go2_state.foot_speed_body = list(
                    map(float, self.robot_sport_state[str(i)]["data"]["foot_speed_body"]))
                self.go2_state_pub[i].publish(go2_state)

                imu = IMU()
                imu.quaternion = list(
                    map(float, self.robot_sport_state[str(i)]["data"]["imu_state"]["quaternion"]))
                imu.accelerometer = list(
                    map(float, self.robot_sport_state[str(i)]["data"]["imu_state"]["accelerometer"]
                        ))
                imu.gyroscope = list(
                    map(float, self.robot_sport_state[str(i)]["data"]["imu_state"]["gyroscope"]))
                imu.rpy = list(
                    map(float, self.robot_sport_state[str(i)]["data"]["imu_state"]["rpy"]))
                imu.temperature = self.robot_sport_state[str(
                    i)]["data"]["imu_state"]["temperature"]
                self.imu_pub[i].publish(imu)

    async def run(self, conn, robot_num):
        self.conn[robot_num] = conn

        if self.conn_type == 'webrtc':
            await self.conn[robot_num].connect()
            # await self.conn[robot_num].data_channel.disableTrafficSaving(True)

        while True:
            if self.conn_type == 'webrtc':
                self.joy_cmd(robot_num)
                self.publish_webrtc_commands(robot_num)
            await asyncio.sleep(0.1)


async def spin(node: Node):
    cancel = node.create_guard_condition(lambda: None)

    def _spin(node: Node,
              future: asyncio.Future,
              event_loop: asyncio.AbstractEventLoop):
        while not future.cancelled():
            rclpy.spin_once(node)
        if not future.cancelled():
            event_loop.call_soon_threadsafe(future.set_result, None)
    event_loop = asyncio.get_event_loop()
    spin_task = event_loop.create_future()
    spin_thread = threading.Thread(
        target=_spin, args=(node, spin_task, event_loop))
    spin_thread.start()
    try:
        await spin_task
    except asyncio.CancelledError:
        cancel.trigger()
    spin_thread.join()
    node.destroy_guard_condition(cancel)


async def start_node():
    base_node = RobotBaseNode()
    spin_task = asyncio.get_event_loop().create_task(spin(base_node))
    sleep_task_lst = []

    for i in range(len(base_node.robot_ip_lst)):

        conn = Go2Connection(
            robot_ip=base_node.robot_ip_lst[i],
            robot_num=str(i),
            token=base_node.token,
            on_validated=base_node.on_validated,
            on_message=base_node.on_data_channel_message,
            on_video_frame=base_node.on_video_frame if base_node.enable_video else None,
            decode_lidar=base_node.decode_lidar,
        )

        sleep_task_lst.append(asyncio.get_event_loop(
        ).create_task(base_node.run(conn, str(i))))

    await asyncio.wait([spin_task, *sleep_task_lst], return_when=asyncio.FIRST_COMPLETED)


def main():
    rclpy.init()
    asyncio.get_event_loop().run_until_complete(start_node())
    asyncio.get_event_loop().close()
    rclpy.shutdown()


if __name__ == '__main__':
    main()<|MERGE_RESOLUTION|>--- conflicted
+++ resolved
@@ -114,7 +114,6 @@
         self.img_pub = []
         self.camera_info_pub = []
         self.voxel_pub = []
-        self.webrtc_msgs = asyncio.Queue()
 
         if self.conn_mode == 'single':
             self.joint_pub.append(self.create_publisher(
@@ -273,10 +272,7 @@
 
     def webrtc_req_cb(self, msg, robot_num):
         payload = gen_command(msg.api_id, msg.parameter, msg.topic)
-<<<<<<< HEAD
         self.get_logger().debug(f"Received WebRTC request: {payload}")
-=======
->>>>>>> 8ed41647
         self.webrtc_msgs.put_nowait(payload)
 
     def joy_cb(self, msg):
